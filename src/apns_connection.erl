--- conflicted
+++ resolved
@@ -169,13 +169,12 @@
   end;
 handle_info({ssl_closed, SslSocket}, State = #state{in_socket = SslSocket,
                                                     connection= Connection}) ->
-  %% error_logger:info_msg("Feedback server disconnected. Waiting ~p millis to connect again...~n",
-  %%                       [Connection#apns_connection.feedback_timeout]),
-  ssl:close(SslSocket),
+  error_logger:info_msg("Feedback server disconnected. Waiting ~p millis to connect again...~n",
+                        [Connection#apns_connection.feedback_timeout]),
   _Timer = erlang:send_after(Connection#apns_connection.feedback_timeout, self(), reconnect),
   {noreply, State#state{in_socket = undefined}};
 handle_info(reconnect, State = #state{connection = Connection}) ->
-  %% error_logger:info_msg("Reconnecting the Feedback server...~n"),
+  error_logger:info_msg("Reconnecting the Feedback server...~n"),
   case ssl:connect(
          Connection#apns_connection.feedback_host,
          Connection#apns_connection.feedback_port,
@@ -241,11 +240,7 @@
   {Payload}.
 
 -spec send_payload(tuple(), binary(), non_neg_integer(), binary(), iolist()) -> ok | {error, term()}.
-<<<<<<< HEAD
-send_payload(Socket, MsgId, Expiry, BinToken, Payload) -> 
-=======
 send_payload(Socket, MsgId, Expiry, BinToken, Payload) ->
->>>>>>> 9e89273d
     BinPayload = list_to_binary(Payload),
     PayloadLength = erlang:size(BinPayload),
     Packet = [<<1:8, MsgId/binary, Expiry:4/big-unsigned-integer-unit:8,
